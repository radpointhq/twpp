/*

The MIT License (MIT)

Copyright (c) 2015-2017 Martin Richter

Permission is hereby granted, free of charge, to any person obtaining a copy
of this software and associated documentation files (the "Software"), to deal
in the Software without restriction, including without limitation the rights
to use, copy, modify, merge, publish, distribute, sublicense, and/or sell
copies of the Software, and to permit persons to whom the Software is
furnished to do so, subject to the following conditions:

The above copyright notice and this permission notice shall be included in all
copies or substantial portions of the Software.

THE SOFTWARE IS PROVIDED "AS IS", WITHOUT WARRANTY OF ANY KIND, EXPRESS OR
IMPLIED, INCLUDING BUT NOT LIMITED TO THE WARRANTIES OF MERCHANTABILITY,
FITNESS FOR A PARTICULAR PURPOSE AND NONINFRINGEMENT. IN NO EVENT SHALL THE
AUTHORS OR COPYRIGHT HOLDERS BE LIABLE FOR ANY CLAIM, DAMAGES OR OTHER
LIABILITY, WHETHER IN AN ACTION OF CONTRACT, TORT OR OTHERWISE, ARISING FROM,
OUT OF OR IN CONNECTION WITH THE SOFTWARE OR THE USE OR OTHER DEALINGS IN THE
SOFTWARE.

*/

#ifndef TWPP_DETAIL_FILE_APPLICATION_HPP
#define TWPP_DETAIL_FILE_APPLICATION_HPP

#include "../twpp.hpp"

namespace Twpp {

namespace Detail {

struct ManagerData {

    ManagerData(const Identity& appId) noexcept :
        m_appId(appId){}

    Identity m_appId;
    DsmState m_state = DsmState::PreSession;
    Detail::DsmLib m_lib;
    Detail::DsmEntry m_entry = nullptr;

#if defined(TWPP_DETAIL_OS_WIN)
    Handle m_rootWindow;
    bool m_ownRootWindow;
#elif !defined(TWPP_DETAIL_OS_MAC) && !defined(TWPP_DETAIL_OS_LINUX)
#   error "ManagerData for your platform here"
#endif

};

struct SourceData {

    SourceData(ManagerData* mgr, const Identity& srcIdent) noexcept :
        m_mgr(mgr), m_srcId(srcIdent){}

    ManagerData* m_mgr;
    std::function<void()> m_devEvent;
    Handle m_uiHandle;
    Identity m_srcId;
    DsState m_state = DsState::Closed;
    Msg m_readyMsg = Msg::Null;

#if defined(TWPP_DETAIL_OS_LINUX)
    std::mutex m_cbMutex;
    std::condition_variable m_cbCond;
#elif !defined(TWPP_DETAIL_OS_WIN) && !defined(TWPP_DETAIL_OS_MAC)
#   error "SourceData for your platform here"
#endif

};

}

class Manager;

/// A single TWAIN source.
/// Source must belong to a manager in order to perform operations on it.
/// Any valid source instance must be destroyed or at least cleaned by `cleanup`
/// before parent manager is itself destroyed.
///
/// `call` vs <name-method>
/// They are ultimately the same:
/// `call` is more suitable for cases that need fixed number of arguments.
/// <name-method> is better for user-defined calls.
class Source {

    friend class Manager;

public:
    typedef std::function<void()> EventCallBack;

    /// Creates an invalid source.
    /// Calling any method on such source results in
    /// undefined behaviour, and possibly segfault.
    /// Only isValid() and operator bool() may be called.
    Source() noexcept{}

    ~Source(){
        if (isValid()){
            cleanup();
        }
    }

    Source(Source&&) = default;
    Source& operator=(Source&& o) noexcept{
        if (&o != this){
            if (isValid()){
                cleanup();
            }

            m_data = std::move(o.m_data);
        }

        return *this;
    }

    /// Performs explicit cleanup.
    /// Ultimately closes the source.
    void cleanup() noexcept{
        assert(isValid());

        PendingXfers xfers;

        switch (d()->m_state){
            case DsState::Xferring:
                pendingXfers(Msg::EndXfer, xfers);
                // fallthrough
            case DsState::XferReady:
                if (d()->m_state == DsState::XferReady){ // EndXfer might have moved to DsState::Enabled
                    pendingXfers(Msg::Reset, xfers);
                }

                // fallthrough
            case DsState::Enabled:
                disable();
                // fallthrough
            case DsState::Open:
                if (!success(close())){
                    // delete the ref even if close() fails somehow
                    Static<void>::g_cbRefs.erase(d()->m_srcId.id());
                }

                // fallthrough
            case DsState::Closed:
                break;
        }
    }

    /// TWAIN state of the source.
    DsState state() const noexcept{
        assert(isValid());

        return d()->m_state;
    }

    /// Whether the source is valid.
    /// Valid source was created by manager.
    /// Invalid source was created using default constructor.
    bool isValid() const noexcept{
        return static_cast<bool>(m_data);
    }

    operator bool() const noexcept{
        return isValid();
    }

    /// Identity of the source.
    const Identity& identity() const noexcept{
        assert(isValid());

        return d()->m_srcId;
    }

    /// Sets function (object) to receive device event notifications.
    ///
    /// {In state 5 (enabled), the function should only set a flag and return immediately.
    /// `waitReady()` then returns CheckStatus, and the device event may be processed in
    /// the main thread. Call `waitReady()` again once you are done.}
    void setEventCallBack(EventCallBack devEvent){
        assert(isValid());

        d()->m_devEvent = std::move(devEvent);
    }


    // Control ->

    /// Opens the source.
    /// \throw std::bad_alloc
    ReturnCode open(){
        auto rc = dsm(nullptr, DataGroup::Control, Dat::Identity, Msg::OpenDs, d()->m_srcId);
        if (success(rc)){
            d()->m_state = DsState::Open;

            auto id = d()->m_srcId.id();
            bool usesCb = false;
            Detail::CallBack2 cb2(callBack<void>, *Detail::alias_cast<UIntPtr*>(&id), Msg::Null);
            if (success(dsm(DataGroup::Control, Dat::Callback2, Msg::RegisterCallback, cb2))){
                usesCb = true;
            } else {
                Detail::CallBack cb1(callBack<void>, *Detail::alias_cast<Detail::CallBackConstant*>(&id), Msg::Null);
                usesCb = success(dsm(DataGroup::Control, Dat::Callback, Msg::RegisterCallback, cb1));
            }

            if (usesCb){
                try {
                    Static<void>::g_cbRefs[id] = d();
                } catch (...){
                    close();
                    throw;
                }
            }
#if defined(TWPP_DETAIL_OS_LINUX)
            // linux platform requires callback
            else {
                close();
                rc = ReturnCode::Failure;
            }
#elif !defined(TWPP_DETAIL_OS_WIN) && !defined(TWPP_DETAIL_OS_MAC)
#   error "source open setup for your platform here"
#endif
        }

        return rc;
    }

    /// Closes the source.
    ReturnCode close(){
        assert(isValid());

        Identity::Id id = d()->m_srcId.id();
        ReturnCode rc = dsm(nullptr, DataGroup::Control, Dat::Identity, Msg::CloseDs, d()->m_srcId);
        if (success(rc)){
            Static<void>::g_cbRefs.erase(id);
            d()->m_state = DsState::Closed;
        }

        return rc;
    }

    /// Enables the source, showing its GUI if requested.
    /// A call to `waitReady` must follow, advanced users may look at `processEvent` on Windows.
    /// \param ui GUI settings.
    /// \param uiOnly Whether the GUI should only be used to change values, not scan.
    ReturnCode enable(const UserInterface& ui, bool uiOnly = false) noexcept{
        auto uiTmp = ui; // allow ui to be const, dsm doesnt take const
        ReturnCode rc = dsm(DataGroup::Control, Dat::UserInterface, uiOnly ? Msg::EnableDsUiOnly : Msg::EnableDs, uiTmp);
        if (success(rc) || (!uiOnly && rc == ReturnCode::CheckStatus)){
            d()->m_readyMsg = Msg::Null;
            d()->m_uiHandle = ui.parent();
            d()->m_state = DsState::Enabled;
        }

        return rc;
    }

    /// Disables this source.
    ReturnCode disable(){
        assert(isValid());

        UserInterface ui(false, false, d()->m_uiHandle);
        auto rc = dsm(DataGroup::Control, Dat::UserInterface, Msg::DisableDs, ui);
        if (success(rc)){
            d()->m_state = DsState::Open;
        }

        return rc;
    }

    /// Waits on source GUI, blocking.
    /// The state is moved to XferReady, when Success is returned, and the source is enabled with full UI (uiOnly = false).
    /// On Windows, call this method from the main thread, GUI events are processed here.
    /// On Linux and Mac Os, this method may be called from any thread, GUI events are NOT processed.
    /// Call this again after processing device event.
    /// \return {Failure on error, Cancel on CANCEL button, Success on SAVE or SCAN button,
    ///          CheckStatus on device event.}
    ReturnCode waitReady(){
        assert(isValid());

        if (d()->m_state != DsState::Enabled){
            return ReturnCode::Failure;
        }

#if defined(TWPP_DETAIL_OS_WIN)
        MSG msg;
        memset(&msg, 0, sizeof(msg));

        Event event(&msg, Msg::Null);
        while (d()->m_readyMsg == Msg::Null){
            auto val = GetMessage(&msg, nullptr, 0, 0);
            if (val == 0 || val == -1){ // 0 ... WM_QUIT; -1 ... error; otherwise ... success
                return ReturnCode::Failure;
            }

            auto rc = dsm(DataGroup::Control, Dat::Event, Msg::ProcessEvent, event);
            switch (rc){
                case ReturnCode::NotDsEvent:
                    TranslateMessage(&msg);
                    DispatchMessage(&msg);
                    // fallthrough
                case ReturnCode::DsEvent:
<<<<<<< HEAD
					d()->m_readyMsg = event.message();
=======
                    if (d()->m_readyMsg == Msg::Null){
                        d()->m_readyMsg = event.message();
                    }
>>>>>>> f564e44d

                    break;

                default:
                    return rc;
            }
        }
#elif defined(TWPP_DETAIL_OS_MAC)
        EventRecord eventRecord;
        memset(&eventRecord, 0, sizeof(eventRecord));

        Event actualEvent(&eventRecord, Msg::Null);
        Event nullEvent(nullptr, Msg::Null);
        while (d()->m_readyMsg == Msg::Null){
            bool wait = WaitNextEvent(everyEvent, &eventRecord, 1, nullptr);
            Event& event = wait ? actualEvent : nullEvent;
            auto rc = dsm(DataGroup::Control, Dat::Event, Msg::ProcessEvent, event);
            switch (rc){
                case ReturnCode::NotDsEvent:
                case ReturnCode::DsEvent:
                    if (d()->m_readyMsg == Msg::Null){
                        d()->m_readyMsg = event.message();
                    }

                    break;

                default:
                    return rc;
            }
        }

#elif defined(TWPP_DETAIL_OS_LINUX)
        std::unique_lock<std::mutex> lock(d()->m_cbMutex);
        while (d()->m_readyMsg == Msg::Null){
            d()->m_cbCond.wait(lock);
        }
#else
#   error "waitReady for your platform here"
#endif

        switch (d()->m_readyMsg){
            case Msg::XferReady: // ok/scan button <=> Msg::EnableDs
                d()->m_state = DsState::XferReady;
            case Msg::CloseDsOk: // ok/scan button <=> Msg::EnableDsUiOnly
                return ReturnCode::Success;

            case Msg::CloseDsReq: // cancel button
                return ReturnCode::Cancel;

            case Msg::DeviceEvent:
                d()->m_readyMsg = Msg::Null;
                return ReturnCode::CheckStatus;

            default:
                return ReturnCode::Failure;
        }
    }

#if defined(TWPP_DETAIL_OS_WIN) || defined(TWPP_DETAIL_OS_MAC)
    /// Processes a single GUI event without blocking.
    /// Can be used on Windows and Mac instead of `waitReady()` to process a single GUI event.
    /// \return {Failure on error, Cancel on CANCEL button, Success on SAVE or SCAN button,
    ///          CheckStatus on device event. Also NotDsEvent or DsEvent on unknown DS message.}
#   if defined (TWPP_DETAIL_OS_WIN)
    ReturnCode processEvent(MSG* event){
#   else
    ReturnCode processEvent(EventRecord* event){
#   endif
        assert(isValid());

        Event twEvent(event, Msg::Null);
        auto rc = dsm(DataGroup::Control, Dat::Event, Msg::ProcessEvent, twEvent);
        switch (rc){
            case ReturnCode::NotDsEvent:
            case ReturnCode::DsEvent:
<<<<<<< HEAD
                d()->m_readyMsg = twEvent.message();
=======
                if (d()->m_readyMsg == Msg::Null){
                    d()->m_readyMsg = twEvent.message();
                }
>>>>>>> f564e44d

                break;

            default:
                return rc;
        }

        switch (d()->m_readyMsg){
            case Msg::XferReady: // ok/scan button <=> Msg::EnableDs
                d()->m_state = DsState::XferReady;
                // fallthrough
            case Msg::CloseDsOk: // ok/scan button <=> Msg::EnableDsUiOnly
                return ReturnCode::Success;

            case Msg::CloseDsReq: // cancel button
                return ReturnCode::Cancel;

            case Msg::DeviceEvent:
                d()->m_readyMsg = Msg::Null;
                return ReturnCode::CheckStatus;

            default:
                return rc;
        }
    }
#elif !defined(TWPP_DETAIL_OS_LINUX)
#   error "processEvent for your platform here"
#endif

    /// Sends custom, user-defined data to the source.
    /// This operation is unsafe, there is no way to discover
    /// possible connection state changes.
    /// \tparam T Data type.
    /// \param dg Data group.
    /// \param dat Custom data type identifier. Dat::CustomBase and greater.
    /// \param msg Message, action to perform.
    /// \param data Custom data.
    template<typename T>
    ReturnCode customBase(DataGroup dg, Dat dat, Msg msg, T& data){
        return dsm(dg, dat, msg, data);
    }

    /// Sends custom, user-defined data to the source.
    /// This operation is unsafe, there is no way to discover
    /// possible connection state changes.
    /// \param dg Data group.
    /// \param dat Custom data type identifier. Dat::CustomBase and greater.
    /// \param msg Message, action to perform.
    /// \param data Custom data.
    ReturnCode customBase(DataGroup dg, Dat dat, Msg msg, void* data){
        return dsmPtr(dg, dat, msg, data);
    }

    ReturnCode capability(Msg msg, Capability& inOut){
        return call(DataGroup::Control, msg, inOut);
    }

    /// \throw CapTypeException When input capability type does not match the
    ///                         capability type of this template class.
    /// \throw CapItemTypeException When input capability item type does not match
    ///                             the expected item type of the capability.
    template<CapType cap>
    ReturnCode capability(Msg msg, Cap<cap>& inOut){
        return call(DataGroup::Control, msg, inOut);
    }

    ReturnCode customData(Msg msg, CustomData& inOut){
        return call(DataGroup::Control, msg, inOut);
    }

    ReturnCode deviceEvent(DeviceEvent& out){
        return call(DataGroup::Control, Msg::Get, out);
    }

    ReturnCode fileSystem(Msg msg, FileSystem& inOut){
        return call(DataGroup::Control, msg, inOut);
    }

    ReturnCode passThrough(PassThrough& inOut){
        return call(DataGroup::Control, Msg::PassThrough, inOut);
    }

    ReturnCode pendingXfers(Msg msg, PendingXfers& inOut){
        return call(DataGroup::Control, msg, inOut);
    }

    ReturnCode setupFileXfer(Msg msg, SetupFileXfer& inOut){
        return call(DataGroup::Control, msg, inOut);
    }

    ReturnCode setupMemXfer(SetupMemXfer& out){
        return call(DataGroup::Control, Msg::Get, out);
    }

    ReturnCode xferGroup(Msg msg, DataGroup& inOut){
        return call(DataGroup::Control, msg, inOut);
    }

    ReturnCode status(Status& out){
        return call(DataGroup::Control, Msg::Get, out);
    }

    ReturnCode statusUtf8(StatusUtf8& inOut){
        return call(DataGroup::Control, Msg::Get, inOut);
    }
    // <- Control


    // Image ->
    // TODO CieColor
    /*
    ReturnCode cieColor(CieColor& out){
        return call(DataGroup::Image, Msg::Get, out);
    }*/

    ReturnCode extImageInfo(ExtImageInfo& inOut){
        return call(DataGroup::Image, Msg::Get, inOut);
    }

    ReturnCode grayResponse(Msg msg, GrayResponse& inOut){
        return call(DataGroup::Image, msg, inOut);
    }

    ReturnCode iccProfile(IccProfileMemory& out){
        return call(DataGroup::Image, Msg::Get, out);
    }

    ReturnCode imageFileXfer(){
        return call(DataGroup::Image, Msg::Get, ImageFileXfer());
    }

    ReturnCode imageInfo(ImageInfo& out){
        return call(DataGroup::Image, Msg::Get, out);
    }

    ReturnCode imageLayout(Msg msg, ImageLayout& inOut){
        return call(DataGroup::Image, msg, inOut);
    }

    ReturnCode imageMemFileXfer(ImageMemFileXfer& inOut){
        return call(DataGroup::Image, Msg::Get, inOut);
    }

    ReturnCode imageMemXfer(ImageMemXfer& inOut){
        return call(DataGroup::Image, Msg::Get, inOut);
    }

    ReturnCode imageNativeXfer(ImageNativeXfer& out){
        return call(DataGroup::Image, Msg::Get, out);
    }

    ReturnCode jpegCompression(Msg msg, JpegCompression& inOut){
        return call(DataGroup::Image, msg, inOut);
    }

    ReturnCode palette8(Msg msg, Palette8& inOut){
        return call(DataGroup::Image, msg, inOut);
    }

    ReturnCode rgbResponse(Msg msg, RgbResponse& inOut){
        return call(DataGroup::Image, msg, inOut);
    }
    // <- Image


    // Audio ->
    ReturnCode audioFileXfer(){
        return call(DataGroup::Audio, Msg::Get, AudioFileXfer());
    }

    ReturnCode audioInfo(AudioInfo& out){
        return call(DataGroup::Audio, Msg::Get, out);
    }

    ReturnCode audioNativeXfer(AudioNativeXfer& out){
        return call(DataGroup::Audio, Msg::Get, out);
    }
    // <- Audio


    // Raw ->

    // dg:: control follows
    ReturnCode call(DataGroup dg, Msg msg, Capability& data){
        return dsm(dg, Dat::Capability, msg, data);
    }

    /// \throw CapTypeException When input capability type does not match the
    ///                         capability type of this template class.
    /// \throw CapItemTypeException When input capability item type does not match
    ///                             the expected item type of the capability.
    template<CapType cap>
    ReturnCode call(DataGroup dg, Msg msg, Cap<cap>& data){
        auto rc = call(dg, msg, data.m_cap);
        data.checkTypes();
        return rc;
    }

    ReturnCode call(DataGroup dg, Msg msg, CustomData& data){
        return dsm(dg, Dat::CustomData, msg, data);
    }

    ReturnCode call(DataGroup dg, Msg msg, DeviceEvent& data){
        return dsm(dg, Dat::DeviceEvent, msg, data);
    }

    ReturnCode call(DataGroup dg, Msg msg, FileSystem& data){
        return dsm(dg, Dat::FileSystem, msg, data);
    }

    ReturnCode call(DataGroup dg, Msg msg, PassThrough& data){
        return dsm(dg, Dat::PassThrough, msg, data);
    }

    ReturnCode call(DataGroup dg, Msg msg, PendingXfers& data){
        auto rc = dsm(dg, Dat::PendingXfers, msg, data);
        if (success(rc)){
            // FIXME: unsure about audio state transitions
            DataGroup xg = DataGroup::Image;
            switch (msg){
                case Msg::EndXfer:
                    xferGroup(Msg::Get, xg);
                    if (xg == DataGroup::Image && data.count() == 0){
                        d()->m_state = DsState::Enabled;
                    } else {
                        d()->m_state = DsState::XferReady;
                    }

                    break;

                case Msg::Reset:
                    xferGroup(Msg::Get, xg);
                    if (xg == DataGroup::Image){
                        d()->m_state = DsState::Enabled;
                    }

                    break;

                default:
                    break;
            }


        }

        return rc;
    }

    ReturnCode call(DataGroup dg, Msg msg, SetupFileXfer& data){
        return dsm(dg, Dat::SetupFileXfer, msg, data);
    }

    ReturnCode call(DataGroup dg, Msg msg, SetupMemXfer& data){
        return dsm(dg, Dat::SetupMemXfer, msg, data);
    }

    ReturnCode call(DataGroup dg, Msg msg, DataGroup& data){
        return dsm(dg, Dat::XferGroup, msg, data);
    }

    ReturnCode call(DataGroup dg, Msg msg, Status& data){
        return dsm(dg, Dat::Status, msg, data);
    }

    ReturnCode call(DataGroup dg, Msg msg, StatusUtf8& data){
        return dsm(dg, Dat::StatusUtf8, msg, data);
    }

    // dg::image follows
    // TODO CieColor
    /*
    ReturnCode call(DataGroup dg, Msg msg, CieColor& data){
        return dsm(dg, Dat::CieColor, msg, data);
    }*/

    ReturnCode call(DataGroup dg, Msg msg, ExtImageInfo& data){
        char* raw = *Detail::alias_cast<char**>(&data); // ExtImageInfo is just an envelope; raw ~ ExtImageInfo.m_data
        return dsmPtr(dg, Dat::ExtImageInfo, msg, raw);
    }

    ReturnCode call(DataGroup dg, Msg msg, GrayResponse& data){
        return dsmPtr(dg, Dat::GrayResponse, msg, data.data());
    }

    ReturnCode call(DataGroup dg, Msg msg, IccProfileMemory& data){
        Memory mem; // DS allocates and owns the memory
        ReturnCode rc = dsm(dg, Dat::IccProfile, msg, mem);
        if (success(rc)){
            data = std::move(mem);
        }

        return rc;
    }

    ReturnCode call(DataGroup dg, Msg msg, const ImageFileXfer&){
        ReturnCode rc = dsmPtr(dg, Dat::ImageFileXfer, msg, nullptr);
        if (success(rc)){
            d()->m_state = DsState::Xferring;
        }

        return rc;
    }

    ReturnCode call(DataGroup dg, Msg msg, ImageInfo& data){
        return dsm(dg, Dat::ImageInfo, msg, data);
    }

    ReturnCode call(DataGroup dg, Msg msg, ImageLayout& data){
        return dsm(dg, Dat::ImageLayout, msg, data);
    }

    ReturnCode call(DataGroup dg, Msg msg, ImageMemFileXfer& data){
        ReturnCode rc = dsm(dg, Dat::ImageMemFileXfer, msg, data);
        if (success(rc) || rc == ReturnCode::XferDone){
            d()->m_state = DsState::Xferring;
        }

        return rc;
    }

    ReturnCode call(DataGroup dg, Msg msg, ImageMemXfer& data){
        ReturnCode rc = dsm(dg, Dat::ImageMemXfer, msg, data);
        if (success(rc) || rc == ReturnCode::XferDone){
            d()->m_state = DsState::Xferring;
        }

        return rc;
    }

    ReturnCode call(DataGroup dg, Msg msg, ImageNativeXfer& data){
        Handle h;
        ReturnCode rc = dsm(dg, Dat::ImageNativeXfer, msg, h);
        if (rc == ReturnCode::XferDone){
            d()->m_state = DsState::Xferring;
        }

        if (h){
            data = ImageNativeXfer(h);
        }

        return rc;
    }

    ReturnCode call(DataGroup dg, Msg msg, JpegCompression& data){
        return dsm(dg, Dat::JpegCompression, msg, data);
    }

    ReturnCode call(DataGroup dg, Msg msg, Palette8& data){
        return dsm(dg, Dat::Palette8, msg, data);
    }

    ReturnCode call(DataGroup dg, Msg msg, RgbResponse& data){
        return dsmPtr(dg, Dat::RgbResponse, msg, data.data());
    }

    // dg::audio follows
    ReturnCode call(DataGroup dg, Msg msg, const AudioFileXfer&){
        // FIXME: unsure about state transitions
        ReturnCode rc = dsmPtr(dg, Dat::AudioFileXfer, msg, nullptr);
        if (rc == ReturnCode::XferDone){
            d()->m_state = DsState::Xferring;
        }

        return rc;
    }

    ReturnCode call(DataGroup dg, Msg msg, AudioInfo& data){
        return dsm(dg, Dat::AudioInfo, msg, data);
    }

    ReturnCode call(DataGroup dg, Msg msg, AudioNativeXfer& data){
        Handle h;
        ReturnCode rc = dsm(dg, Dat::AudioNativeXfer, msg, h);
        if (success(rc)){
            d()->m_state = DsState::Xferring;
        }

        if (h){
            data = AudioNativeXfer(h);
        }

        return rc;
    }
    // <- Raw

private:
    Source(Detail::ManagerData* mgr, const Identity& srcId) :
        m_data(new Detail::SourceData(mgr, srcId)){}

    Detail::SourceData* d() noexcept{
        return m_data.get();
    }

    const Detail::SourceData* d() const noexcept{
        return m_data.get();
    }

    template<typename T>
    ReturnCode dsm(Identity* dest, DataGroup dg, Dat dat, Msg msg, T& data) noexcept{
        return dsmPtr(dest, dg, dat, msg, &data);
    }

    ReturnCode dsmPtr(Identity* dest, DataGroup dg, Dat dat, Msg msg, void* data) noexcept{
        assert(isValid());

        auto mgr = d()->m_mgr;
        return mgr->m_entry(&mgr->m_appId, dest, dg, dat, msg, data);
    }

    template<typename T>
    ReturnCode dsm(DataGroup dg, Dat dat, Msg msg, T& data) noexcept{
        return dsm(&d()->m_srcId, dg, dat, msg, data);
    }

    ReturnCode dsmPtr(DataGroup dg, Dat dat, Msg msg, void* data) noexcept{
        return dsmPtr(&d()->m_srcId, dg, dat, msg, data);
    }

    // header-only, yet we need static variables
    // templates behave as if defined in at most one source file
    template<typename>
    struct Static {
        // it is uncommon to open more than one source at time
        // so we expect to hold at most one mapping
        // map is most likely faster, and definitely consumes
        // less memory than unordered_map in such cases
        static std::map<Identity::Id, Detail::SourceData*> g_cbRefs;
    };

    template<typename>
    static ReturnCode TWPP_DETAIL_CALLSTYLE callBack(
            Identity*,
            Identity*,
            DataGroup,
            Dat,
            Msg msg,
            void* data
    ) noexcept{
        auto& refs = Static<void>::g_cbRefs;
        auto it = refs.find(*Detail::alias_cast<Identity::Id*>(&data));
        if (it == refs.end()){
            return ReturnCode::Failure;
        }

        Detail::SourceData* src = it->second;

#if defined(TWPP_DETAIL_OS_LINUX)
        std::unique_lock<std::mutex> lock(src->m_cbMutex);
        if (src->m_state != DsState::Enabled){
            lock.unlock();
        }
#elif !defined(TWPP_DETAIL_OS_WIN) && !defined(TWPP_DETAIL_OS_MAC)
#   error "callBack preparation for your platform here"
#endif
        if (msg == Msg::DeviceEvent){
            if (!src->m_devEvent){
                return ReturnCode::Failure;
            }

            src->m_devEvent();
        }

        if (src->m_state == DsState::Enabled){
            src->m_readyMsg = msg;

#if defined(TWPP_DETAIL_OS_WIN)
            PostMessageA(static_cast<HWND>(src->m_mgr->m_rootWindow.raw()), WM_NULL, 0, 0);
#elif defined(TWPP_DETAIL_OS_LINUX)
            src->m_cbCond.notify_one();
#elif !defined(TWPP_DETAIL_OS_MAC)
#   error "callBack for your platform here"
#endif
        }


        return ReturnCode::Success;
    }

    std::unique_ptr<Detail::SourceData> m_data;

};

template<typename Dummy>
std::map<Identity::Id, Detail::SourceData*> Source::Static<Dummy>::g_cbRefs;

/// TWAIN data source manager.
/// At most one valid instance may exist at all times.
/// All corresponding valid sources must be destroyed or cleaned up
/// BEFORE their parent valid manager is closed (destroyed/cleaned up).
class Manager {

public:
    /// Creates an invalid manager.
    Manager() noexcept{}

    /// Creates a valid, unloaded manager.
    /// \param appIdentity Application identity.
    explicit Manager(const Identity& appIdentity) :
        m_data(new Detail::ManagerData(appIdentity)){}

    ~Manager(){
        if (isValid()){
            cleanup();
        }
    }

    Manager(Manager&&) = default;
    Manager& operator=(Manager&& o) noexcept{
        if (&o != this){
            if (isValid()){
                cleanup();
            }

            m_data = std::move(o.m_data);
        }

        return *this;
    }

    /// Explicitly cleanes the manager, ultimately closing it.
    void cleanup() noexcept{
        assert(isValid());

        switch (d()->m_state){
            case DsmState::Open:
                close();
                // fallthrough
            case DsmState::Loaded:
                unload();
                // fallthrough
            case DsmState::PreSession:
                // nothing to do now
                break;
        }
    }

    /// Loads the manager library.
    /// Not a TWAIN call.
    /// \param preferOld {Whether to prefer old DSM (TWAIN_32) instead
    ///                   of the new one (TWAINDSM) on 32bit Windows.
    ///                   Has no effect anywhere else.}
    /// \return Whether this call loaded the library.
    bool load(bool preferOld = false) noexcept{
        assert(isValid());

        if (d()->m_state != DsmState::PreSession){
            return false;
        }

        if (!d()->m_lib.load(preferOld)){
            return false;
        }

        d()->m_state = DsmState::Loaded;
        d()->m_entry = d()->m_lib.resolve();
        bool resolved = d()->m_entry != nullptr;
        if (!resolved){
            unload();
        }

        return resolved;
    }

    /// Unloads the manager library.
    /// Not a TWAIN call.
    /// \return Whether this call unloaded the library.
    bool unload() noexcept{
        assert(isValid());

        if (d()->m_state != DsmState::Loaded){
            return false;
        }

        closeRootWindow();
        d()->m_lib.unload();
        d()->m_state = DsmState::PreSession;
        return true;
    }

    /// Opens the manager.
    ReturnCode open(Handle rootWindow = Handle()) noexcept{
        using namespace Detail;

        assert(isValid());

        if (d()->m_state != DsmState::Loaded){
            return ReturnCode::Failure;
        }

#if defined(TWPP_DETAIL_OS_WIN)
        if (rootWindow){
            closeRootWindow();
            d()->m_rootWindow = rootWindow;
            d()->m_ownRootWindow = false;
        } else {
            if (!d()->m_rootWindow || !d()->m_ownRootWindow){
                d()->m_rootWindow = Handle(CreateWindowA("STATIC", nullptr, 0, 0, 0, 0, 0, nullptr, nullptr, nullptr, nullptr));
                if (!d()->m_rootWindow){
                    return ReturnCode::Failure;
                }
            }

            d()->m_ownRootWindow = true;
            rootWindow = d()->m_rootWindow;
        }
#elif !defined(TWPP_DETAIL_OS_MAC) && !defined(TWPP_DETAIL_OS_LINUX)
#   error "manager open setup for your platform here"
#endif

        auto rc = dsm(nullptr, DataGroup::Control, Dat::Parent, Msg::OpenDsm, rootWindow);
        if (success(rc)){
            resetMemFuncs();
            if (d()->m_appId.isDsmV2()){
                EntryPoint e;
                if (success(dsm(nullptr, DataGroup::Control, Dat::EntryPoint, Msg::Get, e))){
                    setMemFuncs(e.m_alloc, e.m_free, e.m_lock, e.m_unlock);
                }
            }

            d()->m_state = DsmState::Open;
        }

        return rc;
    }

    /// Closes the manager.
    ReturnCode close() noexcept{
        assert(isValid());

        // no need to check state, dsm will do it for us

#if defined(TWPP_DETAIL_OS_WIN)
        Handle rootWindow = d()->m_rootWindow;
#elif defined(TWPP_DETAIL_OS_MAC) || defined(TWPP_DETAIL_OS_LINUX)
        Handle rootWindow;
#else
#   error "close manager for your platform here"
#endif

        auto rc = dsm(nullptr, DataGroup::Control, Dat::Parent, Msg::CloseDsm, rootWindow);
        if (success(rc)){
            d()->m_state = DsmState::Loaded;
        }

        return rc;
    }

    /// Creates a valid closed source.
    /// Whether the source may be opened depends whether
    /// a source with the supplied product name and manufacturer exists.
    /// \throw std::bad_alloc
    Source createSource(const Str32& productName, const Str32& manufacturer){
        assert(isValid());

        return Source(d(), Identity(Version(), DataGroup::Control, manufacturer, Str32(), productName));
    }

    /// Creates a valid closed default source.
    /// It is almost certain the source may be opened.
    /// \throw std::bad_alloc
    ReturnCode defaultSource(Source& out){
        Identity id;
        auto rc = dsm(nullptr, DataGroup::Control, Dat::Identity, Msg::GetDefault, id);
        if (success(rc)){
            out = Source(d(), id);
        }

        return rc;
    }

    /// Sets default source.
    ReturnCode setDefaultSource(Source& in) noexcept{
        return dsm(nullptr, DataGroup::Control, Dat::Identity, Msg::Set, in.d()->m_srcId);
    }

    /// Lists all available sources.
    /// \tparam Container Container type, usually std::vector<Source>.
    /// \param out The container to be filled with sources.
    /// \return {RC::Success if one source, RC::EndOfList if more sources, RC::Failure if error.}
    template<typename Container>
    ReturnCode sources(Container& out){
        Identity id;
        auto rc = dsm(nullptr, DataGroup::Control, Dat::Identity, Msg::GetFirst, id);
        if (success(rc)){
            do {
                out.push_back(Source(d(), id));

                rc = dsm(nullptr, DataGroup::Control, Dat::Identity, Msg::GetNext, id);
            } while(success(rc));
        }

        return rc;
    }

    /// Shows a source-selection dialog.
    /// Available only on Windows and MacOS.
    ReturnCode showSourceDialog(Source& out){
        Identity id;
        ReturnCode rc = dsm(nullptr, DataGroup::Control, Dat::Identity, Msg::UserSelect, id);
        if (success(rc)){
            out = Source(d(), id);
        }

        return rc;
    }

    /// Obtains the last manager status.
    ReturnCode status(Status& status) noexcept{
        return dsm(nullptr, DataGroup::Control, Dat::Status, Msg::Get, status);
    }

    /// The current manager TWAIN state.
    DsmState state() const noexcept{
        assert(isValid());

        return d()->m_state;
    }

    /// Application identity the manager was/will be open with.
    const Identity& identity() const noexcept{
        assert(isValid());

        return d()->m_appId;
    }

    /// Whether this object is a valid manager.
    /// Valid manager object is created using constructor with at least one parameter.
    /// Using constructor without any parameters results in invalid manager.
    bool isValid() const noexcept{
        return static_cast<bool>(m_data);
    }

    operator bool() noexcept{
        return isValid();
    }

private:
    void closeRootWindow() noexcept{
#if defined(TWPP_DETAIL_OS_WIN)
        if (d()->m_rootWindow && d()->m_ownRootWindow){
            CloseWindow(static_cast<HWND>(d()->m_rootWindow.raw()));
            d()->m_ownRootWindow = Handle();
        }
#elif !defined(TWPP_DETAIL_OS_MAC) && !defined(TWPP_DETAIL_OS_LINUX)
#   error "closeRootWindow for your platform here"
#endif
    }

    Detail::ManagerData* d() noexcept{
        return m_data.get();
    }

    const Detail::ManagerData* d() const noexcept{
        return m_data.get();
    }

    template<typename T>
    ReturnCode dsm(Identity* dest, DataGroup dg, Dat dat, Msg msg, T& data){
        return dsmPtr(dest, dg, dat, msg, &data);
    }

    ReturnCode dsmPtr(Identity* dest, DataGroup dg, Dat dat, Msg msg, void* data){
        assert(isValid());

        return d()->m_entry(&d()->m_appId, dest, dg, dat, msg, data);
    }

    std::unique_ptr<Detail::ManagerData> m_data;

};

}

#endif // TWPP_DETAIL_FILE_APPLICATION_HPP
<|MERGE_RESOLUTION|>--- conflicted
+++ resolved
@@ -303,13 +303,9 @@
                     DispatchMessage(&msg);
                     // fallthrough
                 case ReturnCode::DsEvent:
-<<<<<<< HEAD
-					d()->m_readyMsg = event.message();
-=======
                     if (d()->m_readyMsg == Msg::Null){
                         d()->m_readyMsg = event.message();
                     }
->>>>>>> f564e44d
 
                     break;
 
@@ -385,13 +381,9 @@
         switch (rc){
             case ReturnCode::NotDsEvent:
             case ReturnCode::DsEvent:
-<<<<<<< HEAD
-                d()->m_readyMsg = twEvent.message();
-=======
                 if (d()->m_readyMsg == Msg::Null){
                     d()->m_readyMsg = twEvent.message();
                 }
->>>>>>> f564e44d
 
                 break;
 
